--- conflicted
+++ resolved
@@ -914,7 +914,6 @@
         two_factor_token: Option<&str>,
         two_factor_provider: Option<TwoFactorProviderType>,
     ) -> Result<(String, String, String)> {
-<<<<<<< HEAD
         let connect_req = match sso_id {
             Some(sso_id) => {
                 let (sso_code, sso_code_verifier, callback_url) =
@@ -947,7 +946,7 @@
 
                 grant_type: "password".to_string(),
                 scope: "api offline_access".to_string(),
-                client_id: "desktop".to_string(),
+                client_id: "cli".to_string(),
                 device_type: 8,
                 device_identifier: device_id.to_string(),
                 device_name: "rbw".to_string(),
@@ -956,22 +955,6 @@
                     .map(std::string::ToString::to_string),
                 two_factor_provider: two_factor_provider.map(|ty| ty as u32),
             },
-=======
-        let connect_req = ConnectPasswordReq {
-            grant_type: "password".to_string(),
-            username: email.to_string(),
-            password: Some(crate::base64::encode(password_hash.hash())),
-            scope: "api offline_access".to_string(),
-            client_id: "cli".to_string(),
-            client_secret: None,
-            device_type: 8,
-            device_identifier: device_id.to_string(),
-            device_name: "rbw".to_string(),
-            device_push_token: String::new(),
-            two_factor_token: two_factor_token
-                .map(std::string::ToString::to_string),
-            two_factor_provider: two_factor_provider.map(|ty| ty as u32),
->>>>>>> ce852fdd
         };
 
         let client = self.reqwest_client().await?;
